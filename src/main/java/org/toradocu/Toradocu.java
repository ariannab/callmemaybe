package org.toradocu;

import java.io.BufferedReader;
import java.io.BufferedWriter;
import java.io.File;
import java.io.IOException;
import java.io.PrintWriter;
import java.nio.charset.StandardCharsets;
import java.nio.file.Files;
import java.util.ArrayList;
import java.util.Collection;
import java.util.Collections;
import java.util.List;

import org.apache.commons.io.FileUtils;

import org.slf4j.Logger;
import org.slf4j.LoggerFactory;

import org.toradocu.conf.Configuration;
import org.toradocu.doclet.formats.html.ConfigurationImpl;
import org.toradocu.extractor.JavadocExtractor;
import org.toradocu.extractor.DocumentedMethod;
import org.toradocu.translator.ConditionTranslator;
import org.toradocu.util.ExportedData;
import org.toradocu.util.GsonInstance;
import org.toradocu.util.NullOutputStream;
import org.toradocu.util.OutputPrinter;

import com.beust.jcommander.JCommander;
import com.beust.jcommander.ParameterException;

import com.google.gson.reflect.TypeToken;

import com.sun.javadoc.ClassDoc;
import com.sun.tools.javadoc.Main;

public class Toradocu {
	
	private static Logger LOG;
	private static final String DOCLET = "org.toradocu.doclet.standard.Standard";
	private static final String PROGRAM_NAME = "java -jar toradocu.jar";
	private static final Configuration CONF = Configuration.INSTANCE;
	private static final List<DocumentedMethod> methods = new ArrayList<>();
	
	/**
	 * Entry point for Toradocu. Takes several command-line arguments that
	 * configure its behavior.
	 *
	 * @param args command-line arguments
	 */
	public static void main(String[] args) {
		JCommander options;
		try {
			options = new JCommander(CONF, args);
		} catch (ParameterException e) {
			System.out.println(e.getMessage());
			return;
		}
		options.setProgramName(PROGRAM_NAME);
		
		if (CONF.help()) {
			options.usage();
			System.out.println("Options preceded by an asterisk are required.");
			return;
		}
		
		if (CONF.debug()) {
<<<<<<< HEAD
			System.setProperty(org.slf4j.impl.SimpleLogger.DEFAULT_LOG_LEVEL_KEY, "trace");
=======
			System.setProperty("org.slf4j.simpleLogger.defaultLogLevel", "trace");
>>>>>>> ae31e793
		}
		LOG = LoggerFactory.getLogger(Toradocu.class);
		
		// === Javadoc Extractor ===
		
		if (CONF.getConditionTranslatorInput() == null) {
			// List of methods to analyze must be retrieved with the Javadoc tool.
			// Suppress all the output of the Javadoc tool.
			PrintWriter nullPrintWriter = new PrintWriter(new NullOutputStream());
			// The execute method executes Javadoc with our doclet that in org.toradocu.doclet.formats.html.HtmlDoclet
			// invokes the method Toradocu.process defined below.  
			Main.execute(PROGRAM_NAME + " - Javadoc Extractor",
						 nullPrintWriter, nullPrintWriter,
						 nullPrintWriter, DOCLET, CONF.getJavadocOptions());
		} else {
			// List of methods to analyze are read from a file specified with a command line option.
			try (BufferedReader reader = Files.newBufferedReader(CONF.getConditionTranslatorInput().toPath())) {
				methods.addAll(GsonInstance.gson().fromJson(reader,
															new TypeToken<List<DocumentedMethod>>(){}.getType()));
			} catch (IOException e) {
				LOG.error("Unable to read the file: " + CONF.getConditionTranslatorInput(), e);
			}
		}
		
		// === Condition Translator ===
		
		if (CONF.isConditionTranslationEnabled()) {
			ConditionTranslator.translate(methods);
			if (CONF.getExportFile() != null) {
				ExportedData data = new ExportedData(methods);
				try (BufferedWriter writer = Files.newBufferedWriter(CONF.getExportFile().toPath(),
																	 StandardCharsets.UTF_8)) {
					writer.write(data.asJson());
				} catch (Exception e) {
					LOG.error("Unable to write the output on file " + CONF.getExportFile().getAbsolutePath(), e);
				}
			}
		}
		
		// === Oracle Generator ===
		// OracleGenerator.generate(methods);
		
		deleteTemporaryFiles();
	}
	
	/**
	 * This method populates the static field {@code methods} using {@code JavadocExtractor} when the given
	 * {@code classDoc} is the target class specified in {@code CONF}. This method is intended to be
	 * invoked by the Javadoc doclet.
	 * 
	 * @param classDoc the class from which methods are extracted, but only if it is the target class specified
	 *        in {@code CONF}
	 * @param configuration configuration options for the Javadoc doclet
	 */
	public static void process(ClassDoc classDoc, ConfigurationImpl configuration) throws IOException {
		if (!classDoc.qualifiedName().equals(CONF.getTargetClass())) return;
		JavadocExtractor extractor = new JavadocExtractor(configuration);
		methods.addAll(extractor.extract(classDoc)); 
	}
	
	/**
	 * Deletes any temporary files created by Toradocu to store Javadoc output. 
	 */
	private static void deleteTemporaryFiles() {
		if (CONF.getTempJavadocOutputDir() != null) {
			try {
				FileUtils.deleteDirectory(new File(CONF.getTempJavadocOutputDir()));
			} catch (IOException e) {
				LOG.warn("Unable to delete temporary Javadoc output", e);
			}
		}
	}
}<|MERGE_RESOLUTION|>--- conflicted
+++ resolved
@@ -66,11 +66,7 @@
 		}
 		
 		if (CONF.debug()) {
-<<<<<<< HEAD
 			System.setProperty(org.slf4j.impl.SimpleLogger.DEFAULT_LOG_LEVEL_KEY, "trace");
-=======
-			System.setProperty("org.slf4j.simpleLogger.defaultLogLevel", "trace");
->>>>>>> ae31e793
 		}
 		LOG = LoggerFactory.getLogger(Toradocu.class);
 		
