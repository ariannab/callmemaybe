--- conflicted
+++ resolved
@@ -1,11 +1,6 @@
 package org.toradocu.translator;
 
-<<<<<<< HEAD
-import java.util.ArrayList;
-import java.util.Arrays;
 import java.util.LinkedHashSet;
-=======
->>>>>>> 1ec08a54
 import java.util.List;
 import java.util.Set;
 
@@ -45,36 +40,10 @@
 					translatePropositions(propositions, method);
 					conditions.add(propositions.getTranslation());
 				}
-<<<<<<< HEAD
 				tag.setConditions(conditions);
-=======
-				
-				/*
-				// We remove from the proposition graph all the proposition for which the translation has failed
-//				pruneUntranslatedPropositions(propositionGraph);
-				
-				// We remove from the proposition graph all the proposition we know are wrong
-//				pruneWrongTranslations(propositionGraph);
-				
-				// We build the Java conditions taking into account also conjunctions
-//				Set<Proposition> visitedPropositions = new HashSet<>();
-//				for (ConjunctionEdge<Proposition> edge : propositionGraph.edgeSet()) { // TODO Improve this. We do not support multiple conjunctions
-//					javaConditions.add(edge.getSource().getTranslation().get() + edge.getConjunction() + edge.getTarget().getTranslation().get());
-//					visitedPropositions.add(edge.getSource());
-//					visitedPropositions.add(edge.getTarget());
-//				}
-//				for (Proposition p : propositionGraph.vertexSet()) { // This loop adds propositions not linked with others by a conjunction
-//					if (!visitedPropositions.contains(p)) {
-//						conditions.add(p.getTranslation().get());
-//					}
-//				}
-				*/
-				
-				tag.setCondition("DEBUG_CONDITION_1 || DEBUG_CONDITION_2");
->>>>>>> 1ec08a54
 			}
 		}
-//		// Print translated throws tags.
+		// Print translated throws tags.
 //		List<ThrowsTag> tags = methods.stream()
 //									  .map(m -> m.throwsTags())
 //									  .collect(ArrayList::new, ArrayList::addAll, ArrayList::addAll);
