--- conflicted
+++ resolved
@@ -212,12 +212,7 @@
     String predicate = proposition.getPredicate();
 
     // TODO check the following calls to extractBooleanCodeElements(): are they necessary before
-<<<<<<< HEAD
-    // calling
-    // TODO JavaElementsCollector#collect()?
-=======
     // TODO calling JavaElementsCollector#collect()?
->>>>>>> b147b3f3
     if (subject instanceof ParameterCodeElement) {
       ParameterCodeElement paramCodeElement = (ParameterCodeElement) subject;
       codeElements =
@@ -374,11 +369,7 @@
         }
       }
       if (foundArgMatch) {
-<<<<<<< HEAD
-        firstCodeMatch = currentMatch;
-=======
         firstMatch = currentMatch;
->>>>>>> b147b3f3
         break;
       }
     }
@@ -452,23 +443,6 @@
                 ((GeneralCodeElement) firstCodeMatch).getNullDereferenceCheck());
       }
     }
-<<<<<<< HEAD
-    //    if (match != null
-    //        && firstMatch instanceof MethodCodeElement
-    //        && !((MethodCodeElement) firstMatch).getNullDereferenceCheck().isEmpty()) {
-    //      match =
-    //          "(" + ((MethodCodeElement) firstMatch).getNullDereferenceCheck() + ") && (" + match
-    // + ")";
-    //    }
-=======
-    if (match != null
-        && firstMatch instanceof MethodCodeElement
-        && !((MethodCodeElement) firstMatch).getNullDereferenceCheck().isEmpty()) {
-      match =
-          "(" + ((MethodCodeElement) firstMatch).getNullDereferenceCheck() + ") && (" + match + ")";
-    }
->>>>>>> b147b3f3
-
     return match;
   }
 
