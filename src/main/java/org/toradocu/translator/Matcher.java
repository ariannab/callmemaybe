package org.toradocu.translator;

import java.lang.reflect.Constructor;
import java.lang.reflect.Executable;
import java.lang.reflect.Field;
import java.lang.reflect.Method;
import java.net.MalformedURLException;
import java.net.URL;
import java.net.URLClassLoader;
import java.util.LinkedHashSet;
import java.util.Set;
import org.slf4j.Logger;
import org.slf4j.LoggerFactory;
import org.toradocu.Toradocu;
import org.toradocu.extractor.DocumentedMethod;
import org.toradocu.extractor.Parameter;

/**
 * The {@code Matcher} class translates subjects and predicates in Javadoc comments to Java
 * expressions containing Java code elements.
 */
public class Matcher {

  /**
   * Represents the threshold for the edit distance above which {@code CodeElement}s are
   * considered to be not matching.
   */
<<<<<<< HEAD
  private static final int EDIT_DISTANCE_THRESHOLD = 1;
=======
  private static final int LEVENSHTEIN_DISTANCE_THRESHOLD = 2;
>>>>>>> d9469fd9
  private static URLClassLoader classLoader;
  private static final Logger log = LoggerFactory.getLogger(Matcher.class);

  /**
   * Takes the subject of a proposition in a Javadoc comment and the {@code DocumentedMethod} that
   * subject was extracted from. Then returns all {@code CodeElement}s that match (i.e.
   * have a similar name to) the given subject string.
   *
   * @param subject the subject of a proposition from a Javadoc comment
   * @param method the {@code DocumentedMethod} that the subject was extracted from
   * @return a set of {@code CodeElement}s that have a similar name to the subject
   */
  public static Set<CodeElement<?>> subjectMatch(String subject, DocumentedMethod method) {
    // Extract every CodeElement associated with the method and the containing class of the method.
    Class<?> containingClass = getClass(method.getContainingClass().getQualifiedName());
    Set<CodeElement<?>> codeElements = extractCodeElements(containingClass, method);

    // Clean the subject string by removing words and characters not related to its identity so that
    // they do not influence string matching.
    if (subject.startsWith("either ")) {
      subject = subject.replaceFirst("either ", "");
    } else if (subject.startsWith("both ")) {
      subject = subject.replaceFirst("both ", "");
    }
    subject = subject.trim();

    // Filter and return the CodeElements whose name is similar to subject.
    return filterMatchingCodeElements(subject, codeElements);
  }

  /**
   * Returns the set of {@code CodeElement}s that match the given filter string.
   *
   * @param filter the string to match {@CodeElement}s against
   * @param codeElements the set of {@CodeElement}s to filter
   * @return a set of {@code CodeElement}s that match the given string
   */
  private static Set<CodeElement<?>> filterMatchingCodeElements(
      String filter, Set<CodeElement<?>> codeElements) {
    Set<CodeElement<?>> minCodeElements = new LinkedHashSet<>();
    // Only consider elements with a minimum distance <= the threshold distance.
    int minDistance = EDIT_DISTANCE_THRESHOLD;
    // Returns the CodeElement(s) with the smallest distance.
    for (CodeElement<?> codeElement : codeElements) {
      int distance = codeElement.getEditDistanceFrom(filter);
      if (distance < minDistance) {
        minDistance = distance;
        minCodeElements.clear();
        minCodeElements.add(codeElement);
      } else if (distance == minDistance) {
        minCodeElements.add(codeElement);
      }
    }
    return minCodeElements;
  }

  /**
   * Returns the {@code Class} object for the class with the given name or null if the class could
   * not be retrieved.
   *
   * @param className the fully qualified name of a class
   * @return the {@code Class} object for the given class
   */
  private static Class<?> getClass(String className) {
    final String ERROR_MESSAGE = "Unable to load class " + className + ". Check the classpath.";
    try {
      URL classDir = Toradocu.configuration.getClassDir().toUri().toURL();
      if (classLoader == null) {
        classLoader = URLClassLoader.newInstance(new URL[] {classDir});
      } else {
        URL[] originalURLs = classLoader.getURLs();
        URL[] newURLs = new URL[originalURLs.length + 1];
        for (int i = 0; i < originalURLs.length; i++) {
          newURLs[i] = originalURLs[i];
        }
        newURLs[newURLs.length - 1] = classDir;
        classLoader = URLClassLoader.newInstance(newURLs);
      }
      return classLoader.loadClass(className);
    } catch (MalformedURLException | ClassNotFoundException e) {
      log.error(ERROR_MESSAGE);
      return null;
    }
  }

  /**
   * Returns the translation (to a Java expression) of the given subject and predicate. Returns null
   * if a translation could not be found.
   *
   * @param subject the subject of the proposition to translate
   * @param predicate the predicate of the proposition to translate
   * @param negate true if the given predicate should be negated, false otherwise
   * @return the translation (to a Java expression) of the predicate with the given subject and
   * predicate, or null if no translation found
   */
  public static String predicateMatch(CodeElement<?> subject, String predicate, boolean negate) {
    String match = simpleMatch(predicate);
    if (match != null) {
      match = subject.getJavaExpression() + match;
    } else {
      Set<CodeElement<?>> codeElements = null;
      if (subject instanceof ParameterCodeElement) {
        ParameterCodeElement paramCodeElement = (ParameterCodeElement) subject;
        codeElements =
            extractBooleanCodeElements(
                paramCodeElement, paramCodeElement.getJavaCodeElement().getType());
      } else if (subject instanceof ClassCodeElement) {
        ClassCodeElement classCodeElement = (ClassCodeElement) subject;
        codeElements =
            extractBooleanCodeElements(classCodeElement, classCodeElement.getJavaCodeElement());
      } else if (subject instanceof MethodCodeElement) {
        MethodCodeElement methodCodeElement = (MethodCodeElement) subject;
        codeElements =
            extractBooleanCodeElements(
                methodCodeElement, methodCodeElement.getJavaCodeElement().getReturnType());
      } else {
        return null;
      }
      Set<CodeElement<?>> matches = filterMatchingCodeElements(predicate, codeElements);
      if (matches.isEmpty()) {
        return null;
      } else {
        // Matches contains matches that are at the same distance from s. We simply return one of
        // those because we don't know which one is best.
        match = matches.stream().findFirst().get().getJavaExpression();
      }
    }

    // Condition "target==null" is indeed not correct.
    if (match.equals("target==null")) {
      return null;
    }

    if (negate) {
      match = "(" + match + ") == false";
    }
    return match;
  }

  /**
   * Extracts and returns all fields and methods in the given class that have a boolean (return)
   * value. The returned code elements have the given code element integrated into their Java
   * expression representations as the receiver of the field or method call.
   *
   * @param receiver the code element that calls the field or method in the Java expression
   * representation of the return code elements
   * @param type the class whose boolean-valued fields and methods to extract
   * @return the boolean-valued fields and methods in the given class as a set of code elements
   */
  private static Set<CodeElement<?>> extractBooleanCodeElements(
      CodeElement<?> receiver, Class<?> type) {
    Set<CodeElement<?>> result = new LinkedHashSet<>();

    if (type.isArray()) {
      result.add(new GeneralCodeElement(receiver.getJavaExpression() + ".length==0", "isEmpty"));
      result.add(new GeneralCodeElement(receiver.getJavaExpression() + ".length", "length"));
      return result;
    }

    for (Field field : type.getFields()) {
      if (field.getType().equals(Boolean.class) || field.getType().equals(boolean.class)) {
        result.add(new FieldCodeElement(receiver.getJavaExpression(), field));
      }
    }

    for (Method method : type.getMethods()) {
      if (method.getParameterCount() == 0
          && (method.getReturnType().equals(Boolean.class)
              || method.getReturnType().equals(boolean.class))) {
        result.add(new MethodCodeElement(receiver.getJavaExpression(), method));
      }
    }

    return result;
  }

  /**
   * Extracts and returns all {@code CodeElement}s associated with the given class and method.
   *
   * @param type the class to extract {@code CodeElement}s from
   * @param documentedMethod the method to extract {@code ParameterCodeElement}s from
   * @return all {@code CodeElement}s associated with the given class and method
   */
  private static Set<CodeElement<?>> extractCodeElements(
      Class<?> type, DocumentedMethod documentedMethod) {
    Set<CodeElement<?>> result = new LinkedHashSet<>();

    Executable methodOrConstructor = null;
    // Load the DocumentedMethod as a reflection Method or Constructor.
    if (documentedMethod.isConstructor()) {
      for (Constructor<?> constructor : type.getDeclaredConstructors()) {
        if (checkTypes(
            documentedMethod.getParameters().toArray(new Parameter[0]),
            constructor.getParameterTypes())) {
          methodOrConstructor = constructor;
          break;
        }
      }
    } else {
      for (Method method : type.getDeclaredMethods()) {
        if (method.getName().equals(documentedMethod.getName())
            && checkTypes(
                documentedMethod.getParameters().toArray(new Parameter[0]),
                method.getParameterTypes())) {
          methodOrConstructor = method;
          break;
        }
      }
    }
    if (methodOrConstructor == null) {
      log.error("Could not load method/constructor from DocumentedMethod " + documentedMethod);
    }

    // Add method parameters as code elements.
    for (int i = 0; i < methodOrConstructor.getParameters().length; i++) {
      result.add(
          new ParameterCodeElement(
              methodOrConstructor.getParameters()[i],
              documentedMethod.getParameters().get(i).getName(),
              i));
    }

    // Add the class itself as a code element.
    result.add(new ClassCodeElement(type));

    // Add no-arg methods in containing class as code elements.
    for (Method classMethod : type.getMethods()) {
      if (classMethod.getParameterCount() == 0) {
        result.add(new MethodCodeElement("target", classMethod));
      }
    }

    return result;
  }

  /**
   * Attempts to match the given predicate to a simple Java expression (i.e. one containing only
   * literals).
   *
   * @param predicate the predicate to translate to a Java expression
   * @return a Java expression translation of the given predicate or null if the predicate could not
   * be matched
   */
  private static String simpleMatch(String predicate) {
    switch (predicate) {
      case "is negative":
        return "<0";
      case "is positive":
        return ">0";
      case "is zero":
        return "==0";
      case "been set":
        return "==null";
      default:
        String symbol = null;
        String numberString = null;
        String[] phraseStarts = {"is ", "are ", ""};
        String[] potentialSymbols = {"<=", ">=", "==", "!=", "=", "<", ">", ""};
        for (String phraseStart : phraseStarts) {
          for (String potentialSymbol : potentialSymbols) {
            if (predicate.startsWith(phraseStart + potentialSymbol)) {
              // Set symbol to the appropriate Java expression symbol.
              if (potentialSymbol.equals("=")
                  || (potentialSymbol.equals("") && !phraseStart.equals(""))) {
                symbol = "==";
              } else {
                symbol = potentialSymbol;
              }
              numberString =
                  predicate.substring(phraseStart.length() + potentialSymbol.length()).trim();
              break;
            }
          }
          if (symbol != null) break;
        }
        if (symbol == null || numberString.equals("")) {
          // The phrase did not match a simple pattern.
          return null;
        }
        try {
          if ((numberString.equals("null")
                  || numberString.equals("true")
                  || numberString.equals("false"))
              && (symbol.equals("==") || symbol.equals("!="))) {
            return symbol + numberString;
          }
          int number = Integer.parseInt(numberString);
          return symbol + String.valueOf(number);
        } catch (NumberFormatException e) {
          // Text following symbol is not a number.
          return null;
        }
    }
  }

  /**
   * Check the type of all the specified parameters. Returns true if all the specified
   * {@code parameters} have the types specified in the array {@code types}.
   *
   * @param parameters the parameters whose type has to be checked
   * @param types the types that the parameters should have
   * @return true if all the specified {@code parameters} have the types specified in the array
   * {@code types}. False otherwise.
   */
  private static boolean checkTypes(Parameter[] parameters, Class<?>[] types) {
    if (types.length != parameters.length) {
      return false;
    }

    for (int i = 0; i < types.length; i++) {
      if (!parameters[i].getType().equalsTo(types[i])) {
        return false;
      }
    }
    return true;
  }
}<|MERGE_RESOLUTION|>--- conflicted
+++ resolved
@@ -25,11 +25,7 @@
    * Represents the threshold for the edit distance above which {@code CodeElement}s are
    * considered to be not matching.
    */
-<<<<<<< HEAD
-  private static final int EDIT_DISTANCE_THRESHOLD = 1;
-=======
-  private static final int LEVENSHTEIN_DISTANCE_THRESHOLD = 2;
->>>>>>> d9469fd9
+  private static final int EDIT_DISTANCE_THRESHOLD = 2;
   private static URLClassLoader classLoader;
   private static final Logger log = LoggerFactory.getLogger(Matcher.class);
 
