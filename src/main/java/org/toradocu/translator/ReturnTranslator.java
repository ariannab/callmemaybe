package org.toradocu.translator;

import static java.util.stream.Collectors.toList;

import edu.stanford.nlp.ling.IndexedWord;
import edu.stanford.nlp.semgraph.SemanticGraph;
import java.util.Arrays;
import java.util.LinkedHashSet;
import java.util.List;
import java.util.Set;
import java.util.StringJoiner;
import java.util.regex.Pattern;
import org.toradocu.extractor.Comment;
import org.toradocu.extractor.ExecutableMember;
import org.toradocu.extractor.ReturnTag;
import org.toradocu.translator.spec.Guard;
import org.toradocu.translator.spec.Postcondition;
import org.toradocu.translator.spec.Specification;

public class ReturnTranslator implements Translator<ReturnTag> {

  private static final String ARITHMETIC_OP_REGEX =
      "(([a-zA-Z]+[0-9]?_?)+) ?([-+*/%]) ?(([a-zA-Z]+[0-9]?_?)+)";

  /**
   * Translate arithmetic operations involved in the return, if found.
   *
   * @param method the ExecutableMember
   * @param commentToTranslate String comment to translate
   * @return the translation if any, or an empty String
   */
  private static String manageArithmeticOperation(
      ExecutableMember method, String commentToTranslate) {
    String translation = "";
    java.util.regex.Matcher matcherOp =
        Pattern.compile(ARITHMETIC_OP_REGEX).matcher(commentToTranslate);
    if (matcherOp.find()) {
      String firstFactor = matcherOp.group(1);
      String secFactor = matcherOp.group(4);
      String op = matcherOp.group(3);

      final List<PropositionSeries> extractedPropositions =
          Parser.parse(new Comment(commentToTranslate), method);
      final List<SemanticGraph> semanticGraphs =
          extractedPropositions.stream().map(PropositionSeries::getSemanticGraph).collect(toList());

      CodeElement<?> first = findCodeElement(method, firstFactor, semanticGraphs);
      if (first != null) {
        CodeElement<?> second = findCodeElement(method, secFactor, semanticGraphs);
        if (second != null)
          translation =
              "true ? result==" + first.getJavaExpression() + op + second.getJavaExpression();
      }
    }
    return translation;
  }

  /**
   * Returns a boolean Java expression that merges the conditions from the given set of conditions.
   * Each condition in the set is combined using an || conjunction.
   *
   * @param conditions the translated conditions for a throws tag (as Java boolean conditions)
   * @return a boolean Java expression that is true only if any of the given conditions is true
   */
  private static String mergeConditions(Set<String> conditions) {
    conditions.removeIf(String::isEmpty); // TODO Why should we have empty conditions here?

    String delimiter = " " + Conjunction.OR + " ";
    StringJoiner joiner = new StringJoiner(delimiter);
    for (String condition : conditions) {
      joiner.add("(" + condition + ")");
    }
    return joiner.toString();
  }

  /**
   * Translates the given {@code text} that is the second part of an @return Javadoc comment
   * according to the "standard pattern". Here "second part" means every word of the conditional
   * clause. Example: {@code @return true if the parameter is positive, false otherwise}. In this
   * comment the second part is "if the parameter is positive, false otherwise". This method
   * translates only the "false otherwise" part.
   *
   * @param text words representing the second part of an @return comment
   * @param method the method to which the @return tag belongs to
   * @return the translation of the given {@code text}
   */
  private static String translateLastPart(String text, ExecutableMember method) {
    final String lowerCaseText = text.toLowerCase();
    if (lowerCaseText.contains("true")) {
      return "result == true";
    } else if (lowerCaseText.contains("false")) {
      return "result == false";
    } else {
      // The result is not a plain boolean, so it must be a code element.
      String[] splittedText = text.split(" ");
      for (int i = 0; i < splittedText.length; i++) {
        if (!splittedText[i].equals("")) {
          final List<PropositionSeries> extractedPropositions =
              Parser.parse(new Comment(splittedText[i]), method);
          final List<SemanticGraph> semanticGraphs =
              extractedPropositions
                  .stream()
                  .map(PropositionSeries::getSemanticGraph)
                  .collect(toList());

          String translation = tryCodeElementMatch(method, splittedText[i], semanticGraphs);
          if (translation != null) return translation;
          //the empty String was found
          else if (splittedText[i].equals("\"\"")) return "result.equals(\"\")";
        }
      }
    }
    return null;
  }

  /**
   * Translates the given {@code text} that is the second part of an @return Javadoc comment
   * according to the "standard pattern". Here "second part" means every word of the conditional
   * clause. Example: {@code @return true if the parameter is null}. In this comment the second part
   * is "if the parameter is null".
   *
   * @param trueCase words representing the second part of an @return comment
   * @param method the method to which the @return tag belongs to
   * @return the translation of the given {@code text}
   */
  private static String translateSecondPart(String trueCase, ExecutableMember method) {
    // Identify propositions in the comment. Each sentence in the comment is parsed into a
    // PropositionSeries.

    //text = removeInitial(text, "if");  already done in Preprocess part
    List<PropositionSeries> extractedPropositions = Parser.parse(new Comment(trueCase), method);
    Set<String> conditions = new LinkedHashSet<>();
    for (PropositionSeries propositions : extractedPropositions) {
      BasicTranslator.translate(propositions, method);
      conditions.add(propositions.getTranslation());
    }
    return mergeConditions(conditions);
  }

  /**
   * Translates the given {@code text} that is the first part of an @return Javadoc comment
   * according to the "standard pattern". Here "first part" means every word before the start of the
   * conditional clause. Examples: {@code @return true if the parameter is null}. In this comment
   * the first part is "true". In {@code @return a if a is lesser or equal to b, b otherwise} the
   * first part is "a", i.e. a code element. In {@code @return the converted value, is null if the
   * parameter is null} the first part is "result==null", with the complete translation being
   * "args[0]==null?result==null".
   *
   * @param predicate words representing the first part of an @return comment
   * @param method the ExecutableMember the @return comment belongs to
   * @return the translation of the given {@code text}
   * @throws IllegalArgumentException if the given {@code text} cannot be translated
   */
  private static String translateFirstPart(String predicate, ExecutableMember method) {
    String lowerCaseText = predicate.trim().toLowerCase();
    String translation;
    switch (lowerCaseText) {
      case "true":
      case "false":
        return "result == " + lowerCaseText;
      default:
        {
          //No return of type boolean: it must be a more complex boolean condition, or a code element.
          final List<PropositionSeries> extractedPropositions =
              Parser.parse(new Comment(predicate), method);
          final List<SemanticGraph> semanticGraphs =
              extractedPropositions
                  .stream()
                  .map(PropositionSeries::getSemanticGraph)
                  .collect(toList());

          translation =
              tryPredicateMatch(method, lowerCaseText, semanticGraphs, extractedPropositions);
          if (translation == null)
            translation = tryCodeElementMatch(method, lowerCaseText, semanticGraphs);
        }
    }
    //TODO: Change the exception with one more meaningful.
    //    throw new IllegalArgumentException(text + " cannot be translated: Pattern not supported");
    return translation;
  }

  /**
   * This method attempts to translate the return tag according to the classical pattern. Thus, it
   * will follow the call chain made by: translateFirstPart|translateSecondPart|translateLastPart.
   * This "standard pattern" applies only when the return tag comment contains an "if".
   *
   * @param method the ExecutableMember
   * @param comment the String comment to translate
   * @param predicateSplitPoint index of the "if"
   * @return the translation computed
   */
  private static String returnStandardPattern(
      ExecutableMember method, Comment comment, int predicateSplitPoint) {
    String translation = "";
    String commentText = comment.getText();
    if (commentText.contains(";")) {
      commentText = commentText.replace(";", ",");
    }
    String predicate = commentText.substring(0, predicateSplitPoint);
    final String[] tokens = commentText.substring(predicateSplitPoint + 3).split(",", 2);
    String trueCase = tokens[0];
    String falseCase = tokens.length > 1 ? tokens[1] : "";
<<<<<<< HEAD

    if (!predicate.isEmpty() && !trueCase.isEmpty()) {
      String predicateTranslation = translateFirstPart(predicate, method);
      if (predicateTranslation != null) {
        String conditionTranslation = translateSecondPart(trueCase, method);

        if (!predicateTranslation.isEmpty() && !conditionTranslation.isEmpty()) {
          translation = conditionTranslation + " ? " + predicateTranslation;
          String elsePredicate = translateLastPart(falseCase, method);
          if (elsePredicate != null) {
            translation = translation + " : " + elsePredicate;
          }
        }
      }
    }
=======
    //
    //    if (!predicate.isEmpty() && !trueCase.isEmpty()) {
    //      //          try {
    //      String predicateTranslation = translateFirstPart(predicate, method);
    //      if (predicateTranslation != null) {
    //        String conditionTranslation = translateSecondPart(trueCase, method);
    //
    //        if (!predicateTranslation.isEmpty() && !conditionTranslation.isEmpty()) {
    //          translation = conditionTranslation + " ? " + predicateTranslation;
    //          // Else case might not be present.
    //          String elsePredicate = translateLastPart(falseCase, method);
    //          if (elsePredicate != null) {
    //            translation = translation + " : " + elsePredicate;
    //          }
    //        }
    //      } else {
    //        String match = lastAttemptMatch(method, comment);
    //        if (match != null) translation = match;
    //        else translation = "";
    //      }
    //    }
>>>>>>> ebd677ee
    return translation;
  }

  /**
   * Return "not standard" pattern means that the comment referring to the return tag does not
   * contain an "if". Thus, it will not follow the call chain made by:
   * translateFirstPart|translateSecondPart|translateLastPart. In this pattern, the translation will
   * always be something like: "true ? [condition over result]". result in the condition could be
   * compared to: a plain true/false value; a more complex boolean expression, meaning that we must
   * check some property of the result; a code element.
   *
   * @param method the ExecutableMember the tag belongs to
   * @param comment the String comment belonging to the tag
   * @return a String translation if any, or an empty string
   */
  private static String returnNotStandard(ExecutableMember method, String comment) {
    String translation;
    final String[] truePatterns = {"true", "true always"};
    final String[] falsePatterns = {"false", "false always"};
    final String commentToTranslate = comment;

    final boolean truePatternsMatch =
        Arrays.stream(truePatterns)
            .map(p -> p.concat("."))
            .anyMatch(p -> p.equalsIgnoreCase(commentToTranslate));
    final boolean falsePatternsMatch =
        Arrays.stream(falsePatterns)
            .map(p -> p.concat("."))
            .anyMatch(p -> p.equalsIgnoreCase(commentToTranslate));

    if (truePatternsMatch) {
      translation = "true ? result==true";
    } else if (falsePatternsMatch) {
      translation = "true ? result==false";
    } else {
      translation = manageArithmeticOperation(method, commentToTranslate);
      if (translation.equals("")) {
        final List<PropositionSeries> extractedPropositions =
            Parser.parse(new Comment(comment), method);
        final List<SemanticGraph> semanticGraphs =
            extractedPropositions
                .stream()
                .map(PropositionSeries::getSemanticGraph)
                .collect(toList());

        translation = tryPredicateMatch(method, comment, semanticGraphs, extractedPropositions);
        if (translation == null) translation = tryCodeElementMatch(method, comment, semanticGraphs);
      }
    }
    return translation;
  }

  /**
   * Check if the type of the code element is primitive or not.
   *
   * @param codeElement the code element for which verifying the type
   * @return true if the type is primitive, false otherwise
   */
  private static boolean checkIfPrimitive(CodeElement<?> codeElement) {
    //TODO naive, don't we have any better?
    String[] primitives = {"int", "char", "float", "double", "long", "short", "byte"};
    Set<String> ids = codeElement.getIdentifiers();
    for (int i = 0; i != primitives.length; i++) if (ids.contains(primitives[i])) return true;

    return false;
  }

  /**
   * Called to search for a complex boolean condition involved in the return tag. Example: "return
   * x, must not be null" produces (result==null) == false .
   *
   * @param method the ExecutableMember the tag belongs to
   * @param comment the String comment belonging to the tag
   * @param semanticGraphs list of {@code SemanticGraph} related to the comment
   * @param extractedPropositions list of {@code PropositionSeries} extracted from the comment
   * @return a String predicate match if any, or null
   */
  private static String tryPredicateMatch(
      ExecutableMember method,
      String comment,
      List<SemanticGraph> semanticGraphs,
      List<PropositionSeries> extractedPropositions) {
    String predicateMatch = null;
    comment = comment.replace(";", "").replace(",", "");

    for (SemanticGraph sg : semanticGraphs) {
      List<IndexedWord> verbs = sg.getAllNodesByPartOfSpeechPattern("VB(.*)");
      if (!verbs.isEmpty()) {
        for (PropositionSeries prop : extractedPropositions) {
          for (Proposition p : prop.getPropositions()) {
            predicateMatch =
                new Matcher()
                    .predicateMatch(
                        method, new GeneralCodeElement("result"), p.getPredicate(), p.isNegative());
            if (predicateMatch != null) break;
          }
        }
      }
    }
    return predicateMatch;
  }

  /**
   * Search for a code element in the comment text of the return tag and produces a suitable
   * translation, if any.
   *
   * @param method the {@code ExecutableMember} the comment belongs to
   * @param text the comment text
   * @param semanticGraphs the {@code SemanticGraph} related to the comment
   * @return a String translation if any, null otherwise
   */
  private static String tryCodeElementMatch(
      ExecutableMember method, String text, List<SemanticGraph> semanticGraphs) {
    CodeElement<?> codeElementMatch = findCodeElement(method, text, semanticGraphs);
    if (codeElementMatch != null) {
      boolean isPrimitive = checkIfPrimitive(codeElementMatch);
      if (isPrimitive) return "result == " + codeElementMatch.getJavaExpression();
      else return "result.equals(" + codeElementMatch.getJavaExpression() + ")";
    }
    return null;
  }

  /**
   * Called by tryCodeElementMatch to search for a code element involved in the return tag.
   *
   * @param method the ExecutableMember the tag belongs to
   * @param comment the String comment belonging to the tag
   * @param semanticGraphs list of {@code SemanticGraph} related to the comment
   * @return a code element if any, or null
   */
  private static CodeElement<?> findCodeElement(
      ExecutableMember method, String comment, List<SemanticGraph> semanticGraphs) {
    //Try a match looking at the semantic graph.
    CodeElement<?> codeElementMatch = null;
    comment = comment.replace(";", "").replace(",", "").replace("'", "");
    for (SemanticGraph sg : semanticGraphs) {
      // No verb found: process nouns and their adjectives
      List<IndexedWord> nouns = sg.getAllNodesByPartOfSpeechPattern("NN(.*)");
      List<IndexedWord> adj = sg.getAllNodesByPartOfSpeechPattern("JJ(.*)");
      String wordToMatch = "";
      for (IndexedWord n : nouns) {
        for (IndexedWord a : adj) wordToMatch += a.word();
        wordToMatch += n.word();
        Set<CodeElement<?>> subject = new Matcher().subjectMatch(wordToMatch, method);
        if (!subject.isEmpty()) codeElementMatch = subject.stream().findFirst().get();
      }
    }
    return codeElementMatch;
  }

  @Override
  public Specification translate(ReturnTag tag, ExecutableMember excMember) {
    String comment = tag.getComment().getText();
    // Assumption: the comment is composed of a single sentence. We should probably split multiple
    // sentence comments using the Stanford Parser, and then work on each single sentence.
    String translation;

    // Split the sentence in three parts: predicate + true case + false case.
    // TODO Naive splitting. Make the split more reliable.
    final int predicateSplitPoint = comment.indexOf(" if ");
    if (predicateSplitPoint != -1)
      translation = returnStandardPattern(excMember, tag.getComment(), predicateSplitPoint);
    else translation = returnNotStandard(excMember, comment);

    // TODO Create the specification with the derived merged conditions.
    // TODO shoulnd't we check if translation is null/empty befor trying the parse?
    return parseTranslation(translation);
  }

  private Specification parseTranslation(String translation) {
    String[] splitTranslation = translation.split("//?");
    String guard = splitTranslation[0];
    String[] properties = splitTranslation[1].split(":");
    String trueProp = properties[0];
    String falseProp = properties[1];
    if (falseProp == null) falseProp = "";

    return new Postcondition(new Guard(guard), new Guard(trueProp), new Guard(falseProp));
  }
}<|MERGE_RESOLUTION|>--- conflicted
+++ resolved
@@ -201,7 +201,6 @@
     final String[] tokens = commentText.substring(predicateSplitPoint + 3).split(",", 2);
     String trueCase = tokens[0];
     String falseCase = tokens.length > 1 ? tokens[1] : "";
-<<<<<<< HEAD
 
     if (!predicate.isEmpty() && !trueCase.isEmpty()) {
       String predicateTranslation = translateFirstPart(predicate, method);
@@ -217,29 +216,7 @@
         }
       }
     }
-=======
-    //
-    //    if (!predicate.isEmpty() && !trueCase.isEmpty()) {
-    //      //          try {
-    //      String predicateTranslation = translateFirstPart(predicate, method);
-    //      if (predicateTranslation != null) {
-    //        String conditionTranslation = translateSecondPart(trueCase, method);
-    //
-    //        if (!predicateTranslation.isEmpty() && !conditionTranslation.isEmpty()) {
-    //          translation = conditionTranslation + " ? " + predicateTranslation;
-    //          // Else case might not be present.
-    //          String elsePredicate = translateLastPart(falseCase, method);
-    //          if (elsePredicate != null) {
-    //            translation = translation + " : " + elsePredicate;
-    //          }
-    //        }
-    //      } else {
-    //        String match = lastAttemptMatch(method, comment);
-    //        if (match != null) translation = match;
-    //        else translation = "";
-    //      }
-    //    }
->>>>>>> ebd677ee
+    
     return translation;
   }
 
