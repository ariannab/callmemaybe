--- conflicted
+++ resolved
@@ -1,18 +1,14 @@
 package org.toradocu.translator;
 
-<<<<<<< HEAD
 import java.util.List;
-=======
 import org.toradocu.extractor.BlockTag;
->>>>>>> 7c4e0587
 import org.toradocu.extractor.DocumentedExecutable;
 import org.toradocu.translator.preprocess.PreprocessorFactory;
 import randoop.condition.specification.Specification;
 
 public class CommentTranslator {
 
-  public static <T extends BlockTag<Specification>> void translate(
-      T tag, DocumentedExecutable excMember) {
+  public static <T extends BlockTag> void translate(T tag, DocumentedExecutable excMember) {
 
     // Preprocessing.
     PreprocessorFactory.create(tag.getKind()).preprocess(tag, excMember);
