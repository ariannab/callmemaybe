--- conflicted
+++ resolved
@@ -1,6 +1,8 @@
 package org.toradocu.extractor;
 
 import java.util.Objects;
+
+import org.toradocu.util.Checks;
 
 /**
  * This class represents a method parameter.
@@ -11,13 +13,6 @@
 	private final Type type;
 	/** The name of the parameter. */
 	private final String name;
-<<<<<<< HEAD
-	/** The dimension of the parameter if it is an array. */
-	private final String dimension;
-=======
-	/** The index of the parameter (i.e. its zero-based position in the parameter list). */
-	private final int index;
->>>>>>> 1ec08a54
 	/** True if this parameter is nullable, false if nonnull, and null if unspecified. */
 	private final Boolean nullable;
 	
@@ -26,14 +21,13 @@
 	 * 
 	 * @param type the type of the parameter including its dimension
 	 * @param name the name of the parameter
-	 * @param index the 0-based index of the parameter in the parameter list this parameter is added to
 	 * @param nullable true if the parameter is nullable, false if nonnull and null if unspecified
 	 * 
 	 * @throws NullPointerException if type or name is null
 	 */
-	public Parameter(Type type, String name, int index, Boolean nullable) {
-		Objects.requireNonNull(type);
-		Objects.requireNonNull(name);
+	public Parameter(Type type, String name, Boolean nullable) {
+		Checks.nonNullParameter(type, "type");
+		Checks.nonNullParameter(name, "name");
 		this.type = type;
 		this.name = name;
 		this.nullable = nullable;
@@ -44,30 +38,9 @@
 	 * 
 	 * @param type the type of the parameter including its dimension
 	 * @param name the name of the parameter
-	 * @param index the 0-based index of the parameter in the parameter list this parameter is added to
 	 */
-	public Parameter(Type type, String name, int index) {
-		this(type, name, index, null);
-	}
-<<<<<<< HEAD
-	
-	/**
-	 * Returns the dimension of the parameter if it is an array. Otherwise returns empty string.
-	 * 
-	 * @return the dimension of the parameter if it is an array or empty string
-	 */
-	public String getDimension() {
-		return dimension;
-=======
-
-	/**
-	 * Returns the index of the parameter (i.e. its zero-based position in the parameter list).
-	 * 
-	 * @return the index of the parameter (i.e. its zero-based position in the parameter list)
-	 */
-	public int getIndex() {
-		return index;
->>>>>>> 1ec08a54
+	public Parameter(Type type, String name) {
+		this(type, name, null);
 	}
 
 	/**
@@ -110,15 +83,9 @@
 		if (!(obj instanceof Parameter)) return false;
 		
 		Parameter that = (Parameter) obj;
-<<<<<<< HEAD
-		return type.equals(that.type) && name.equals(that.name)
-			   && (nullable == null ? that.nullable == null : nullable.equals(that.nullable));
-=======
 		return type.equals(that.type) && 
 			   name.equals(that.name) &&
-			   index == that.index &&
 			   Objects.equals(nullable, that.nullable);
->>>>>>> 1ec08a54
 	}
 	
 	/**
@@ -128,11 +95,7 @@
 	 */
 	@Override
 	public int hashCode() {
-<<<<<<< HEAD
 		return Objects.hash(type, name, nullable);
-=======
-		return Objects.hash(type, name, index, nullable);
->>>>>>> 1ec08a54
 	}
 	
 	/**
