--- conflicted
+++ resolved
@@ -9,74 +9,6 @@
  */
 public final class Parameter {
 
-<<<<<<< HEAD
-	/**
-	 * Returns the name of the parameter.
-	 * 
-	 * @return the name of the parameter
-	 */
-	public String getName() {
-		return name;
-	}
-	
-	/**
-	 * Returns the type of the parameter.
-	 * 
-	 * @return the type of the parameter
-	 */
-	public Type getType() {
-		return type;
-	}
-	
-	/**
-	 * Returns {@code true} if the parameter is nullable, {@code false} if it is nonnull, or {@code null} if its
-	 * nullability is unspecified.
-	 * 
-	 * @return {@code true} if the parameter is nullable, {@code false} if it is nonnull, or {@code null} if its
-	 * nullability is unspecified
-	 */
-	public Boolean getNullability() {
-		return nullable;
-	}
-	
-	/**
-	 * Returns true if this {@code Parameter} and the specified object are equal.
-	 * 
-	 * @param obj the object to test for equality
-	 * @return true if this object and {@code obj} are equal
-	 */
-	@Override
-	public boolean equals(Object obj) {
-		if (!(obj instanceof Parameter)) return false;
-		
-		Parameter that = (Parameter) obj;
-		return type.equals(that.type) && 
-			   name.equals(that.name) &&
-			   Objects.equals(nullable, that.nullable);
-	}
-	
-	/**
-	 * Returns the hash code of this object.
-	 * 
-	 * @return the hash code of this object
-	 */
-	@Override
-	public int hashCode() {
-		return Objects.hash(type, name, nullable);
-	}
-	
-	/**
-	 * Returns a string representation of this parameter. The returned string is in the
-	 * format "TYPE NAME" where TYPE is the fully qualified parameter type and NAME is the
-	 * name of the parameter.
-	 * 
-	 * @return a string representation of this parameter
-	 */
-	@Override
-	public String toString() {
-		return type + " " + name;
-	}
-=======
   /** The type of the parameter. */
   private final Type type;
   /** The name of the parameter. */
@@ -112,9 +44,9 @@
   }
 
   /**
-   * Returns the simple name of the parameter.
+   * Returns the name of the parameter.
    *
-   * @return the simple name of the parameter
+   * @return the name of the parameter
    */
   public String getName() {
     return name;
@@ -177,5 +109,4 @@
   public String toString() {
     return type + " " + name;
   }
->>>>>>> efe321ac
 }