--- conflicted
+++ resolved
@@ -16,7 +16,7 @@
 	
 	/** Class in which the method is contained. */
 	private final Type containingClass;
-	/** Name of the method. */
+	/** Fully-qualified name of the method. */
 	private final String name;
 	/** Return type of the method. Null if this DocumentedMethod represents a constructor. */
 	private final Type returnType;
@@ -26,8 +26,7 @@
 	private final boolean isVarArgs;
 	/** Throws tags specified in the method's Javadoc. */
 	private final Set<ThrowsTag> throwsTags;
-	
-	/** Method signature in the format method_name(type1 arg1, type2 arg2). */
+	/** Method signature in the format method_name(type1 arg1, type2 arg2, ...). */
 	private final String signature;
 	
 	/** 
@@ -36,7 +35,7 @@
 	 * 
 	 * @param containingClass class containing the {@code DocumentedMethod}
 	 * @param name the fully qualified name of the {@code DocumentedMethod}
-	 * @param returnType the fully qualified return type of the metho or the empty string 
+	 * @param returnType the fully qualified return type of the method or the empty string 
 	 *        if the {@code DocumentedMethod} is a constructor
 	 * @param parameters the parameters of the {@code DocumentedMethod}
 	 * @param isVarArgs true if the {@code DocumentedMethod} takes a variable number of arguments, false otherwise
@@ -62,7 +61,7 @@
 	    this.throwsTags = throwsTags == null ? new LinkedHashSet<>() : new LinkedHashSet<>(throwsTags);
 	    
 	    // Create the method signature using the method name and parameters.
-	    StringBuilder signatureBuilder = new StringBuilder(name + "(");
+	    StringBuilder signatureBuilder = new StringBuilder(getSimpleName() + "(");
 	    for (Parameter param : this.parameters) {
 	        signatureBuilder.append(param);
 	        signatureBuilder.append(",");
@@ -80,38 +79,12 @@
 	 * 
 	 * @return an unmodifiable view of the throws tags in this method
 	 */
-<<<<<<< HEAD
-	private DocumentedMethod(Builder builder) {
-		name = builder.name;
-		parameters = builder.parameters;
-		throwsTags = builder.throwsTags;
-		returnType = builder.returnType;
-		// Create the method signature using the method name and parameters.
-		StringBuilder signatureBuilder = new StringBuilder(name + "(");
-		for (Parameter param : parameters) {
-			signatureBuilder.append(param);
-			signatureBuilder.append(",");
-		}
-		if (signatureBuilder.charAt(signatureBuilder.length() - 1) == ',') { // Remove last comma when needed
-			signatureBuilder.deleteCharAt(signatureBuilder.length() - 1);
-		}
-		signatureBuilder.append(")");
-		signature = signatureBuilder.toString();
-		// Set the containingClass.
-		if (returnType == "") {
-			// DocumentedMethod is for a constructor.
-			containingClass = name;
-		} else {
-			this.containingClass = name.substring(0, name.lastIndexOf('.'));
-		}
-=======
 	public Set<ThrowsTag> throwsTags() {
 		return Collections.unmodifiableSet(throwsTags);
->>>>>>> 1ec08a54
-	}
-	
-	/**
-	 * Returns true if this method takes a variable number of arguments, false otherwise
+	}
+	
+	/**
+	 * Returns true if this method takes a variable number of arguments, false otherwise.
 	 * 
 	 * @return {@code true} if this method takes a variable number of arguments, {@code false} otherwise
 	 */
@@ -120,9 +93,9 @@
 	}
 	
 	/**
-	 * Returns the name of this method.
-	 * 
-	 * @return the name of this method
+	 * Returns the fully-qualified name of this method.
+	 * 
+	 * @return the fully-qualified name of this method
 	 */
 	public String getName() {
 		return name;
@@ -228,73 +201,9 @@
 	 */
 	@Override
 	public String toString() {
-<<<<<<< HEAD
-		return this.signature;
-	}
-	
-	/**
-	 * Builds a {@code DocumentedMethod} using the provided information.
-	 */
-	public static class Builder implements org.toradocu.util.Builder<DocumentedMethod> {
-
-		/** The fully qualified name of the {@code DocumentedMethod} to build. */
-		private final String name;
-		/** The parameters of the {@code DocumentedMethod} to build. */
-		private final List<Parameter> parameters;
-		/** The return type of the {@code DocumentedMethod} to build. */
-		private final String returnType;
-		/** The throws tags of the {@code DocumentedMethod} to build. */
-		private final List<ThrowsTag> throwsTags;
-		
-		/** Constructs a builder for a {@code DocumentedMethod} with the given {@code name} and {@parameters}.
-		 * 
-		 * @param name the fully qualified name of the {@code DocumentedMethod} to build
-		 * @param returnType the fully qualified return type of the method, including its dimension if it's an array,
-		 *        or the empty string if the {@code DocumentedMethod} to build is a constructor
-		 * @param parameters the parameters of the {@code DocumentedMethod} to build
-		 */
-		public Builder(String name, String returnType, Parameter... parameters) {
-			Objects.requireNonNull(name);
-			Objects.requireNonNull(returnType);
-			Objects.requireNonNull(parameters);
-			
-			if (name.startsWith(".") || name.endsWith(".") || !name.contains(".")) {
-			    throw new IllegalArgumentException("Name must be a valid qualified name of a method of the form"
-			        + "<package>.<class>.<method name> where <package> is optional.");
-			}
-			
-			this.name = name;
-			this.returnType = returnType;
-			this.parameters = Arrays.asList(parameters);
-			this.throwsTags = new ArrayList<>();
-		}
-		
-		/**
-		 * Adds the specified throws tag to the {@code DocumentedMethod} to build.
-		 * 
-		 * @param tag the throws tag in the {@code DocumentedMethod} to build
-		 * @return this {@code Builder}
-		 */
-		public Builder tag(ThrowsTag tag) {
-			if (!throwsTags.contains(tag)) {
-				throwsTags.add(tag);
-			}
-			return this;
-		}
-		
-		/**
-		 * Builds and returns a {@code DocumentedMethod} with the information given to this {@code Builder}.
-		 * 
-		 * @return a {@code DocumentedMethod} containing the information passed to this builder
-		 */
-		@Override
-		public DocumentedMethod build() {
-			return new DocumentedMethod(this);
-=======
 		StringBuilder methodAsString = new StringBuilder();
 		if (returnType != null) {
 			methodAsString.append(returnType + " ");
->>>>>>> 1ec08a54
 		}
 		methodAsString.append(containingClass + Type.SEPARATOR + signature);
 		return methodAsString.toString();
