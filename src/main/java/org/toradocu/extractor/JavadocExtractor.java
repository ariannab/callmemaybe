package org.toradocu.extractor;

import static java.util.stream.Collectors.toList;

import com.github.javaparser.JavaParser;
import com.github.javaparser.ast.CompilationUnit;
import com.github.javaparser.ast.ImportDeclaration;
import com.github.javaparser.ast.Node;
import com.github.javaparser.ast.NodeList;
import com.github.javaparser.ast.body.CallableDeclaration;
import com.github.javaparser.ast.body.ClassOrInterfaceDeclaration;
import com.github.javaparser.ast.nodeTypes.modifiers.NodeWithPrivateModifier;
import com.github.javaparser.javadoc.Javadoc;
import com.github.javaparser.javadoc.JavadocBlockTag;
import com.github.javaparser.javadoc.JavadocBlockTag.Type;
import java.io.File;
import java.io.FileNotFoundException;
import java.lang.reflect.Executable;
import java.lang.reflect.Modifier;
import java.util.ArrayList;
import java.util.Arrays;
import java.util.Collections;
import java.util.LinkedHashMap;
import java.util.List;
import java.util.Map;
import java.util.Map.Entry;
import java.util.Optional;
import org.apache.commons.lang3.tuple.ImmutableTriple;
import org.apache.commons.lang3.tuple.Triple;
import org.toradocu.util.Reflection;

/**
 * {@code JavadocExtractor} extracts {@code DocumentedExecutable}s from a class by means of {@code
 * extract(String, String)}.
 */
public final class JavadocExtractor {

  /**
   * Returns a list of {@code DocumentedExecutable}s extracted from the class with name {@code
   * className}. The JavadocExtractor parses the Java source code of the specified class ({@code
   * className}), and stores information about the executable members of the specified class
   * (including the Javadoc comments).
   *
   * @param className the qualified class name of the class from which to extract documentation
   * @param sourcePath the path to the project source root folder
   * @return a list of documented executable members
   * @throws ClassNotFoundException if some reflection information cannot be loaded
   * @throws FileNotFoundException if the source code of the class with name {@code className}
   *     cannot be found in path {@code sourcePath}
   */
  public DocumentedType extract(String className, String sourcePath)
      throws ClassNotFoundException, FileNotFoundException {

    // Obtain executable members by means of reflection.
    final Class<?> clazz = Reflection.getClass(className);
    final List<Executable> reflectionExecutables = getExecutables(clazz);
    // Obtain executable members in the source code.
    // TODO Add support for nested classes.
    String classFile =
        sourcePath + File.separator + className.replaceAll("\\.", File.separator) + ".java";
    final List<CallableDeclaration<?>> sourceExecutables =
        getExecutables(clazz.getSimpleName(), classFile);

    String packagePath = classFile.substring(0, classFile.lastIndexOf("/"));
    File folder = new File(packagePath);
    File[] listOfFiles = folder.listFiles();
    List<String> classesInPackage = new ArrayList<String>();
    for (File file : listOfFiles) {
      // this loop extracts files in the same directory of the class being analysed
      // in order to find eventual Exception classes located in the same package.
      // package-info files are not useful for this purpose
      String name = extractClassNameForSource(file.getName(), className);
      if (name != null && !name.equals(className) && !name.contains("package-info")) {
        classesInPackage.add(name);
      }
    }
    // Maps each reflection executable member to its corresponding source member.
    Map<Executable, CallableDeclaration<?>> executablesMap =
        mapExecutables(reflectionExecutables, sourceExecutables);

    // Create the list of ExecutableMembers.
    List<DocumentedExecutable> members = new ArrayList<>(reflectionExecutables.size());
    for (Entry<Executable, CallableDeclaration<?>> entry : executablesMap.entrySet()) {
      final Executable reflectionMember = entry.getKey();
      final CallableDeclaration<?> sourceMember = entry.getValue();
      final List<DocumentedParameter> parameters =
          getParameters(sourceMember.getParameters(), reflectionMember.getParameters());
      Triple<List<ParamTag>, ReturnTag, List<ThrowsTag>> tags =
          createTags(classesInPackage, sourceMember, parameters);
      // TODO Consider to change DocumentedExecutable constructor to take as arguments the different
      // TODO tags, and not one single list like it does now.
      List<Tag> tagList = new ArrayList<>();
      tagList.addAll(tags.getLeft());
      tagList.add(tags.getMiddle());
      tagList.addAll(tags.getRight());
      members.add(new DocumentedExecutable(reflectionMember, parameters, tagList));
    }

    // Create the documented class.
    return new DocumentedType(clazz, members);
  }

  /**
   * Given the file name of a source located in the same package of the Class being analysed and the
   * name of that Class, this method compose the class name corresponding to the source.
   *
   * @param sourceFileName name of the source file found in package
   * @param analyzedClassName class name of the class being analysed
   * @return the class name of the source
   */
  private String extractClassNameForSource(String sourceFileName, String analyzedClassName) {
    int lastDot = analyzedClassName.lastIndexOf(".");
    String parsedName = null;
    if (lastDot != -1)
      parsedName =
          analyzedClassName.substring(0, lastDot) + "." + sourceFileName.replace(".java", "");

    return parsedName;
  }

  /**
   * Instantiates tags (of param, return or throws kind) referred to a source member.
   *
   * @param classesInPackage list of class names in sourceMember's package
   * @param sourceMember the source member the tags refer to
   * @param parameters {@code sourceMember}'s parameters
   * @return a triple of instantiated tags: list of @param tags, return tag, list of @throws tags
   * @throws ClassNotFoundException if a type described in a Javadoc comment cannot be loaded (e.g.,
   *     the type is not on the classpath.)
   */
  private Triple<List<ParamTag>, ReturnTag, List<ThrowsTag>> createTags(
      List<String> classesInPackage,
      CallableDeclaration<?> sourceMember,
      List<DocumentedParameter> parameters)
      throws ClassNotFoundException {

    List<ParamTag> paramTags = new ArrayList<>();
    ReturnTag returnTag = null;
    List<ThrowsTag> throwsTags = new ArrayList<>();

    final Optional<Javadoc> javadocOpt = sourceMember.getJavadoc();
    if (javadocOpt.isPresent()) {
      final Javadoc javadocComment = javadocOpt.get();
      final List<JavadocBlockTag> blockTags = javadocComment.getBlockTags();
      for (JavadocBlockTag blockTag : blockTags) {
        switch (blockTag.getType()) {
          case PARAM:
            paramTags.add(createParamTag(blockTag, parameters));
            break;
          case RETURN:
            returnTag = createReturnTag(blockTag);
            break;
          case EXCEPTION:
          case THROWS:
            throwsTags.add(createThrowsTag(classesInPackage, blockTag, sourceMember));
            break;
        }
      }
<<<<<<< HEAD
=======
      List<ThrowsTag> memberThrowsTags = extractThrowsTags(member, classDoc);
      List<ParamTag> memberParamTags = extractParamTags(member, classDoc);
      List<ReturnTag> memberReturnTags = extractReturnTag(member, classDoc);

      ReturnTag finalReturnTag = null;
      if (!memberReturnTags.isEmpty()) {
        finalReturnTag = memberReturnTags.get(0);
      }

      methods.add(
          new DocumentedMethod(
              new org.toradocu.extractor.Type(
                  containingClass.containingPackage() + "." + containingClassName),
              member.name(),
              getReturnType(member),
              getParameters(member),
              memberParamTags,
              member.isVarArgs(),
              memberThrowsTags,
              finalReturnTag));
>>>>>>> 78bf9ca2
    }
    return new ImmutableTriple<>(paramTags, returnTag, throwsTags);
  }

  /**
   * Instantiate a tag of throws kind.
   *
   * @param classesInPackage list of class names in sourceMember's package
   * @param blockTag the @throws or @exception Javadoc block comment containing the tag
   * @param sourceMember the source member the tag refers to
   * @return the instantiated tag
   * @throws ClassNotFoundException if the class of the exception type couldn't be found
   */
  private ThrowsTag createThrowsTag(
      List<String> classesInPackage, JavadocBlockTag blockTag, CallableDeclaration<?> sourceMember)
      throws ClassNotFoundException {
    // Javaparser library does not provide a nice parsing of @throws tags. We have to parse the
    // comment text by ourselves.
    final Type blockTagType = blockTag.getType();
    if (!blockTagType.equals(Type.THROWS) && !blockTagType.equals(Type.EXCEPTION)) {
      throw new IllegalArgumentException(
          "The block tag " + blockTag + " does not refer to an" + " @throws or @exception tag");
    }

    String comment = blockTag.getContent().toText();
    final String[] tokens = comment.split("[\\s\\t]+", 2);
    final String exceptionName = tokens[0];
    Class<?> exceptionType = findExceptionType(classesInPackage, sourceMember, exceptionName);
    Comment commentObject = new Comment(tokens[1]);
    return new ThrowsTag(exceptionType, commentObject);
  }

  /**
<<<<<<< HEAD
   * Instantiate a tag of return kind.
=======
   * Returns all non-private constructors and methods from the given {@code ClassDoc}. This includes
   * inherited methods, except methods inherited from the class {@code java.lang.Object}.
>>>>>>> 78bf9ca2
   *
   * @param blockTag the @return block containing the tag
   * @return the instantiated tag
   */
<<<<<<< HEAD
  private ReturnTag createReturnTag(JavadocBlockTag blockTag) {
    final Type blockTagType = blockTag.getType();
    if (!blockTagType.equals(Type.RETURN)) {
      throw new IllegalArgumentException(
          "The block tag " + blockTag + " does not refer to an" + " @return tag");
=======
  private List<ExecutableMemberDoc> getConstructorsAndMethods(ClassDoc classDoc) {

    /* Constructors of the class {@code classDoc} to be returned by this method */
    List<ExecutableMemberDoc> constructors = new ArrayList<>();
    // Collect non-default constructors.
    for (ConstructorDoc constructor : classDoc.constructors(false)) {
      // This is a workaround to strange behavior of method Doc.position(). It does not return null
      // for default constructors. It instead returns the line number of the start of the class.
      SourcePosition position = constructor.position();
      if (!constructor.isSynthetic()
          && !constructor.isPrivate()
          && position != null
          && !position.toString().equals(classDoc.position().toString())) {
        constructors.add(constructor);
      }
>>>>>>> 78bf9ca2
    }

    String content = blockTag.getContent().toText();
    //correct bug in Javaparser
    if (content.startsWith("@code ")) content = "{" + content;

    Comment commentObject = new Comment(content);
    return new ReturnTag(commentObject);
  }

  /**
   * Instantiate a tag of param kind.
   *
<<<<<<< HEAD
   * @param blockTag the block containing the tag
   * @param parameters the formal parameter list in which looking for the one associated to the tag
   * @return the instantiated tag, null if {@code blockTag} refers to a @param tag documenting a
   *     generic type parameter.
=======
   * @param member the executable member (constructor or method) whose return type is returned
   * @return the return type of the given member or null if the member is a constructor
>>>>>>> 78bf9ca2
   */
  private ParamTag createParamTag(JavadocBlockTag blockTag, List<DocumentedParameter> parameters) {
    final Type blockTagType = blockTag.getType();
    if (!blockTagType.equals(Type.PARAM)) {
      throw new IllegalArgumentException(
          "The block tag " + blockTag + " does not refer to an" + " @param tag");
    }

    String paramName = blockTag.getName().orElse("");

    // Return null if blockTag refers to a @param tag documenting a generic type parameter.
    if (paramName.startsWith("<") && paramName.endsWith(">")) {
      return null;
    }

    final List<DocumentedParameter> matchingParams =
        parameters.stream().filter(p -> p.getName().equals(paramName)).collect(toList());
    // TODO If paramName not present in paramNames => issue a warning about incorrect documentation!
    // TODO If more than one matching parameter found => issue a warning about incorrect documentation!
    Comment commentObject = new Comment(blockTag.getContent().toText());
    return new ParamTag(matchingParams.get(0), commentObject);
  }

  /**
   * Instantiate the parameters of type org.toradocu.extractor.DocumentedParameter
   *
   * @param sourceParams the NodeList of parameters found in source
   * @param reflectionParams the array of parameters found through reflection
   * @return the list of org.toradocu.extractor.DocumentedParameter
   */
  private List<DocumentedParameter> getParameters(
      NodeList<com.github.javaparser.ast.body.Parameter> sourceParams,
      java.lang.reflect.Parameter[] reflectionParams) {

    if (sourceParams.size() != reflectionParams.length) {
      throw new IllegalArgumentException(
          "Source param types and reflection param types should be of the same size.");
    }

    List<DocumentedParameter> parameters = new ArrayList<>(sourceParams.size());
    for (int i = 0; i < sourceParams.size(); i++) {
      final com.github.javaparser.ast.body.Parameter parameter = sourceParams.get(i);
      final String paramName = parameter.getName().asString();
      final Boolean nullable = isNullable(parameter);
      parameters.add(new DocumentedParameter(reflectionParams[i], paramName, nullable));
    }
    return parameters;
  }

  /**
<<<<<<< HEAD
   * Checks whether the given parameter is annotated with @NotNull or @Nullable or similar.
   *
   * @param parameter the parameter to check
   * @return true if the parameter is annotated with @Nullable, false if the parameter is annotated
   *     with @NonNull, null otherwise or if it's both nullable and notNull
   */
  private Boolean isNullable(com.github.javaparser.ast.body.Parameter parameter) {
    final List<String> parameterAnnotations =
        parameter.getAnnotations().stream().map(a -> a.getName().asString()).collect(toList());
    List<String> notNullAnnotations = new ArrayList<>(parameterAnnotations);
    notNullAnnotations.retainAll(DocumentedParameter.notNullAnnotations);
    List<String> nullableAnnotations = new ArrayList<>(parameterAnnotations);
    nullableAnnotations.retainAll(DocumentedParameter.nullableAnnotations);

    if (!notNullAnnotations.isEmpty() && !nullableAnnotations.isEmpty()) {
      // Parameter is annotated as both nullable and notNull.
      // TODO Log a warning about wrong specification!
      return null;
=======
   * Returns a string representation of the fully-qualified type (with dimension information) of the
   * specified parameter type.
   *
   * @param parameterType the type (of a parameter)
   * @return a string representation of the fully-qualified type of {@code parameterType}, with
   *     dimension information
   */
  private String getParameterType(Type parameterType) {
    String qualifiedName = "";

    TypeVariable pTypeAsTypeVariable = parameterType.asTypeVariable();
    // If the parameter is a type variable.
    if (pTypeAsTypeVariable != null) { // pTypeAsTypeVarialble can be like <E extends T>
      Type[] bounds = pTypeAsTypeVariable.bounds(); // bounds[0] is "T"
      do {
        if (bounds.length == 0) {
          qualifiedName = "java.lang.Object";
        } else {
          // At this point, each bound is either:
          //  * a type variable such as "T", or
          //  * an explicit type, such as "java.lang.Comparable" or "java.util.List"

          // FIXME What if the parameter type has multiple bounds? (e.g., <T extends B1 & B2>)
          TypeVariable boundType = bounds[0].asTypeVariable(); // boundType is "T"
          if (boundType == null) {
            // The bound is an explicit type
            qualifiedName = bounds[0].qualifiedTypeName();
            break;
          } else {
            // The bound is a type variable.  Use its bound instead.
            bounds = boundType.bounds();
          }
        }
      } while (qualifiedName.isEmpty());
    } else {
      qualifiedName = parameterType.qualifiedTypeName();
>>>>>>> 78bf9ca2
    }
    if (!notNullAnnotations.isEmpty()) {
      return false;
    }
    if (!nullableAnnotations.isEmpty()) {
      return true;
    }
    return null;
  }

  /**
   * Collects non-private members through reflection.
   *
   * @param clazz the Class containing the members to collect
   * @return non private-members of {@code clazz}
   */
  private List<Executable> getExecutables(Class<?> clazz) {
    List<Executable> executables = new ArrayList<>();
    executables.addAll(Arrays.asList(clazz.getDeclaredConstructors()));
    executables.addAll(Arrays.asList(clazz.getDeclaredMethods()));
    executables.removeIf(Executable::isSynthetic);
    executables.removeIf(e -> Modifier.isPrivate(e.getModifiers())); // Ignore private members.
    return Collections.unmodifiableList(executables);
  }

  /**
   * Collects non-private members from source code.
   *
   * @param className the String class name
   * @param sourcePath the String source path
   * @return non private-members of the class with name {@code className}
   * @throws FileNotFoundException if the source path couldn't be resolved
   */
  private List<CallableDeclaration<?>> getExecutables(String className, String sourcePath)
      throws FileNotFoundException {
    final CompilationUnit cu = JavaParser.parse(new File(sourcePath));
    Optional<ClassOrInterfaceDeclaration> definitionOpt = cu.getClassByName(className);
    if (!definitionOpt.isPresent()) {
      definitionOpt = cu.getInterfaceByName(className);
    }
    if (!definitionOpt.isPresent()) {
      throw new IllegalArgumentException(
          "Impossible to find a class or interface with name " + className + " in " + sourcePath);
    }
<<<<<<< HEAD
    final List<CallableDeclaration<?>> sourceExecutables = new ArrayList<>();
    final ClassOrInterfaceDeclaration sourceClass = definitionOpt.get();
    sourceExecutables.addAll(sourceClass.getConstructors());
    sourceExecutables.addAll(sourceClass.getMethods());
    sourceExecutables.removeIf(NodeWithPrivateModifier::isPrivate); // Ignore private members.
    return Collections.unmodifiableList(sourceExecutables);
  }

  /**
   * Maps reflection members to source code members.
=======
    // If the exception type's fully qualified name cannot be collected from import statements, return the simple name
    return exceptionName;
  }

  /**
   * Given a set of @{code ParamTag} tags, returns a map that associates a parameter name with its
   * {@code @param} comment.
>>>>>>> 78bf9ca2
   *
   * @param reflectionExecutables the list of reflection members
   * @param sourceExecutables the list of source code members
   * @return a map holding the correspondences
   */
  private Map<Executable, CallableDeclaration<?>> mapExecutables(
      List<Executable> reflectionExecutables, List<CallableDeclaration<?>> sourceExecutables) {

    if (reflectionExecutables.size() != sourceExecutables.size()) {
      throw new IllegalArgumentException("Error: Provided lists have different size.");
    }

    Map<Executable, CallableDeclaration<?>> map = new LinkedHashMap<>(reflectionExecutables.size());
    for (CallableDeclaration<?> sourceMember : sourceExecutables) {
      final List<Executable> matches =
          reflectionExecutables
              .stream()
              .filter(
                  e ->
                      removePackage(e.getName()).equals(sourceMember.getName().asString())
                          && sameParTypes(e.getParameters(), sourceMember.getParameters()))
              .collect(toList());
      if (matches.size() < 1) {
        throw new AssertionError(
            "Cannot find reflection executable member corresponding to "
                + sourceMember.getSignature());
      }
      if (matches.size() > 1) {
        throw new AssertionError(
            "Found multiple reflection executable members corresponding to "
                + sourceMember.getSignature());
      }
      map.put(matches.get(0), sourceMember);
    }
    return map;
  }

  /**
<<<<<<< HEAD
   * Checks that reflection param types and source param types are the same.
   *
   * @param reflectionParams array of reflection param types
   * @param sourceParams NodeList of source param types
   * @return true if the param types are the same, false otherwise
=======
   * This method extracts the throwsTags from a given class.
   *
   * @param member the constructor or method from which to extract the throws tags
   * @param classDoc the class from wich to extract the tags
   * @return a list of ThrowsTags for {@code classDoc}
   * @throws IOException if the method encounters an error while reading/generating class
   *     documentation
>>>>>>> 78bf9ca2
   */
  private boolean sameParTypes(
      java.lang.reflect.Parameter[] reflectionParams,
      NodeList<com.github.javaparser.ast.body.Parameter> sourceParams) {
    if (reflectionParams.length != sourceParams.size()) {
      return false;
    }

    for (int i = 0; i < reflectionParams.length; i++) {
      final java.lang.reflect.Parameter reflectionParam = reflectionParams[i];
      final String reflectionQualifiedTypeName =
          removeGenerics(reflectionParam.getParameterizedType().getTypeName());
      String reflectionSimpleTypeName = removePackage(reflectionQualifiedTypeName);

      final com.github.javaparser.ast.body.Parameter sourceParam = sourceParams.get(i);
      String sourceTypeName = removeGenerics(sourceParam.getType().asString());
      if (sourceParam.isVarArgs()) sourceTypeName += "[]";
      if (reflectionParam.isVarArgs() && !reflectionSimpleTypeName.contains("[]"))
        reflectionSimpleTypeName += "[]";
      int dollar = reflectionSimpleTypeName.indexOf("$");
      if (dollar != -1) {
        if (sourceTypeName.contains("."))
          reflectionSimpleTypeName = reflectionSimpleTypeName.replace("$", ".");
        else
          reflectionSimpleTypeName =
              reflectionSimpleTypeName.substring(dollar + 1, reflectionSimpleTypeName.length());
      }

      if (!reflectionSimpleTypeName.equals(sourceTypeName)) {
        return false;
      }
    }

    return true;
  }

  /**
   * Clean generics type.
   *
   * @param type the String type
   * @return the cleaned type
   */
  private String removeGenerics(String type) {
    int i = type.indexOf("<");
    if (i != -1) { // If type contains "<".
      return type.substring(0, i);
    }
    return type;
  }

  /**
   * Remove package from a type name. For example, given "java.lang.String", this method returns
   * "String".
   *
   * @param type the type name from which remove the package prefix
   * @return the given type with package prefix removed
   */
  private String removePackage(String type) {
    // Constructor names contain package name.
    int i = type.indexOf(".");
    if (i != -1) {
      return type.substring(type.lastIndexOf(".") + 1);
    }
    return type;
  }

<<<<<<< HEAD
  /**
   * Search for the type of the exception with the given type name. The type name is allowed to be
   * fully-qualified or simple, in which case this method tries to guess the package name.
   *
   * @param classesInPackage list of class names in sourceMember's package
   * @param sourceMember the source member for which the exception with type name {@code
   *     exceptionTypeName} is expected
   * @param exceptionTypeName the exception type name (can be fully-qualified or simple)
   * @return the exception class
   * @throws ClassNotFoundException if exception class couldn't be loaded
   */
  private Class<?> findExceptionType(
      List<String> classesInPackage, CallableDeclaration<?> sourceMember, String exceptionTypeName)
      throws ClassNotFoundException {
    Class<?> exceptionType = null;
    try {
      exceptionType = Reflection.getClass(exceptionTypeName);
    } catch (ClassNotFoundException e) {
      // Intentionally empty: Apply other heuristics to load the exception type.
    }
    if (exceptionType == null) {
      // Look in classes of package.
      for (String classInPackage : classesInPackage) {
        if (classInPackage.contains(exceptionTypeName)) {
          // TODO Add a comment explaining why the following check is needed.
          if (classInPackage.contains("$")) {
            classInPackage = classInPackage.replace(".class", "");
          }
          exceptionType = Reflection.getClass(classInPackage);
=======
      // We create a paramsTag that will be the cast of tag to ParamTag in order to work with it.
      com.sun.javadoc.ParamTag paramsTag = (com.sun.javadoc.ParamTag) tag;

      // Handle inline taglets such as {@inheritDoc}.
      TagletWriter tagletWriter =
          new HtmlDocletWriter(configuration, DocPath.forClass(classDoc))
              .getTagletWriterInstance(false);
      String comment = tagletWriter.commentTagsToOutput(tag, tag.inlineTags()).toString();

      // Remove HTML tags (also generated by inline taglets). In the future, perhaps retain those
      // tags, because they contain information that can be exploited.
      comment = Jsoup.parse(comment).text();

      // The list of the parameters of the method that we'll use in order to match
      // the parameterName of the tag with the parameter itself
      List<Parameter> parameters = getParameters(member);

      String name = null; //Name of the ParamTag that we'll introduce
      org.toradocu.extractor.Type type = null; //type of the parameter of the ParamTag
      Boolean nullable = null; // Nullability of the parameter.

      boolean found = false; //Boolean for control
      for (int i = 0; !found && i < parameters.size(); i++) {
        if (parameters.get(i).getName().equals(paramsTag.parameterName())) {
          // If the tag parameterName matches any parameter name in the method, then we stop the
          // loop.
          found = true;
          name = parameters.get(i).getName(); //then we assign values to the variables
          type = parameters.get(i).getType();
          nullable = parameters.get(i).getNullability();
>>>>>>> 78bf9ca2
        }
      }
    }
    if (exceptionType == null) {
      try {
        exceptionType = Reflection.getClass("java.lang." + exceptionTypeName);
      } catch (ClassNotFoundException e) {
        // Intentionally empty: Apply other heuristics to load the exception type.
      }
    }
    if (exceptionType == null) {
      // Look for an import statement to complete exception type name.
      CompilationUnit cu = getCompilationUnit(sourceMember);
      final NodeList<ImportDeclaration> imports = cu.getImports();
      for (ImportDeclaration anImport : imports) {
        String importedType = anImport.getNameAsString();
        if (importedType.endsWith(exceptionTypeName)) {
          exceptionType = Reflection.getClass(importedType);
        }
      }
    }
    if (exceptionType == null) {
      // TODO Improve error message.
      throw new ClassNotFoundException(
          "Unable to load exception type " + exceptionTypeName + ". Is it on the classpath?");
    }
    return exceptionType;
  }

  /**
   * Returns the compilation unit where {@code member} is defined.
   *
   * @param member an executable member
   * @return the compilation unit where {@code member} is defined
   */
  private CompilationUnit getCompilationUnit(CallableDeclaration<?> member) {
    Optional<Node> nodeOpt = member.getParentNode();
    Node node = nodeOpt.orElse(null);
    while (!(node instanceof CompilationUnit)) {
      nodeOpt = node.getParentNode();
      node = nodeOpt.orElse(null);
    }
    return (CompilationUnit) node;
  }
}<|MERGE_RESOLUTION|>--- conflicted
+++ resolved
@@ -156,29 +156,6 @@
             break;
         }
       }
-<<<<<<< HEAD
-=======
-      List<ThrowsTag> memberThrowsTags = extractThrowsTags(member, classDoc);
-      List<ParamTag> memberParamTags = extractParamTags(member, classDoc);
-      List<ReturnTag> memberReturnTags = extractReturnTag(member, classDoc);
-
-      ReturnTag finalReturnTag = null;
-      if (!memberReturnTags.isEmpty()) {
-        finalReturnTag = memberReturnTags.get(0);
-      }
-
-      methods.add(
-          new DocumentedMethod(
-              new org.toradocu.extractor.Type(
-                  containingClass.containingPackage() + "." + containingClassName),
-              member.name(),
-              getReturnType(member),
-              getParameters(member),
-              memberParamTags,
-              member.isVarArgs(),
-              memberThrowsTags,
-              finalReturnTag));
->>>>>>> 78bf9ca2
     }
     return new ImmutableTriple<>(paramTags, returnTag, throwsTags);
   }
@@ -212,44 +189,23 @@
   }
 
   /**
-<<<<<<< HEAD
    * Instantiate a tag of return kind.
-=======
-   * Returns all non-private constructors and methods from the given {@code ClassDoc}. This includes
-   * inherited methods, except methods inherited from the class {@code java.lang.Object}.
->>>>>>> 78bf9ca2
    *
    * @param blockTag the @return block containing the tag
    * @return the instantiated tag
    */
-<<<<<<< HEAD
   private ReturnTag createReturnTag(JavadocBlockTag blockTag) {
     final Type blockTagType = blockTag.getType();
     if (!blockTagType.equals(Type.RETURN)) {
       throw new IllegalArgumentException(
           "The block tag " + blockTag + " does not refer to an" + " @return tag");
-=======
-  private List<ExecutableMemberDoc> getConstructorsAndMethods(ClassDoc classDoc) {
-
-    /* Constructors of the class {@code classDoc} to be returned by this method */
-    List<ExecutableMemberDoc> constructors = new ArrayList<>();
-    // Collect non-default constructors.
-    for (ConstructorDoc constructor : classDoc.constructors(false)) {
-      // This is a workaround to strange behavior of method Doc.position(). It does not return null
-      // for default constructors. It instead returns the line number of the start of the class.
-      SourcePosition position = constructor.position();
-      if (!constructor.isSynthetic()
-          && !constructor.isPrivate()
-          && position != null
-          && !position.toString().equals(classDoc.position().toString())) {
-        constructors.add(constructor);
-      }
->>>>>>> 78bf9ca2
     }
 
     String content = blockTag.getContent().toText();
-    //correct bug in Javaparser
-    if (content.startsWith("@code ")) content = "{" + content;
+    // Fix bug in Javaparser: missing open bracket of {@code} inline tag.
+    if (content.startsWith("@code ")) {
+      content = "{" + content;
+    }
 
     Comment commentObject = new Comment(content);
     return new ReturnTag(commentObject);
@@ -258,15 +214,10 @@
   /**
    * Instantiate a tag of param kind.
    *
-<<<<<<< HEAD
    * @param blockTag the block containing the tag
    * @param parameters the formal parameter list in which looking for the one associated to the tag
    * @return the instantiated tag, null if {@code blockTag} refers to a @param tag documenting a
    *     generic type parameter.
-=======
-   * @param member the executable member (constructor or method) whose return type is returned
-   * @return the return type of the given member or null if the member is a constructor
->>>>>>> 78bf9ca2
    */
   private ParamTag createParamTag(JavadocBlockTag blockTag, List<DocumentedParameter> parameters) {
     final Type blockTagType = blockTag.getType();
@@ -317,7 +268,6 @@
   }
 
   /**
-<<<<<<< HEAD
    * Checks whether the given parameter is annotated with @NotNull or @Nullable or similar.
    *
    * @param parameter the parameter to check
@@ -336,44 +286,6 @@
       // Parameter is annotated as both nullable and notNull.
       // TODO Log a warning about wrong specification!
       return null;
-=======
-   * Returns a string representation of the fully-qualified type (with dimension information) of the
-   * specified parameter type.
-   *
-   * @param parameterType the type (of a parameter)
-   * @return a string representation of the fully-qualified type of {@code parameterType}, with
-   *     dimension information
-   */
-  private String getParameterType(Type parameterType) {
-    String qualifiedName = "";
-
-    TypeVariable pTypeAsTypeVariable = parameterType.asTypeVariable();
-    // If the parameter is a type variable.
-    if (pTypeAsTypeVariable != null) { // pTypeAsTypeVarialble can be like <E extends T>
-      Type[] bounds = pTypeAsTypeVariable.bounds(); // bounds[0] is "T"
-      do {
-        if (bounds.length == 0) {
-          qualifiedName = "java.lang.Object";
-        } else {
-          // At this point, each bound is either:
-          //  * a type variable such as "T", or
-          //  * an explicit type, such as "java.lang.Comparable" or "java.util.List"
-
-          // FIXME What if the parameter type has multiple bounds? (e.g., <T extends B1 & B2>)
-          TypeVariable boundType = bounds[0].asTypeVariable(); // boundType is "T"
-          if (boundType == null) {
-            // The bound is an explicit type
-            qualifiedName = bounds[0].qualifiedTypeName();
-            break;
-          } else {
-            // The bound is a type variable.  Use its bound instead.
-            bounds = boundType.bounds();
-          }
-        }
-      } while (qualifiedName.isEmpty());
-    } else {
-      qualifiedName = parameterType.qualifiedTypeName();
->>>>>>> 78bf9ca2
     }
     if (!notNullAnnotations.isEmpty()) {
       return false;
@@ -418,7 +330,6 @@
       throw new IllegalArgumentException(
           "Impossible to find a class or interface with name " + className + " in " + sourcePath);
     }
-<<<<<<< HEAD
     final List<CallableDeclaration<?>> sourceExecutables = new ArrayList<>();
     final ClassOrInterfaceDeclaration sourceClass = definitionOpt.get();
     sourceExecutables.addAll(sourceClass.getConstructors());
@@ -429,15 +340,6 @@
 
   /**
    * Maps reflection members to source code members.
-=======
-    // If the exception type's fully qualified name cannot be collected from import statements, return the simple name
-    return exceptionName;
-  }
-
-  /**
-   * Given a set of @{code ParamTag} tags, returns a map that associates a parameter name with its
-   * {@code @param} comment.
->>>>>>> 78bf9ca2
    *
    * @param reflectionExecutables the list of reflection members
    * @param sourceExecutables the list of source code members
@@ -476,21 +378,11 @@
   }
 
   /**
-<<<<<<< HEAD
    * Checks that reflection param types and source param types are the same.
    *
    * @param reflectionParams array of reflection param types
    * @param sourceParams NodeList of source param types
    * @return true if the param types are the same, false otherwise
-=======
-   * This method extracts the throwsTags from a given class.
-   *
-   * @param member the constructor or method from which to extract the throws tags
-   * @param classDoc the class from wich to extract the tags
-   * @return a list of ThrowsTags for {@code classDoc}
-   * @throws IOException if the method encounters an error while reading/generating class
-   *     documentation
->>>>>>> 78bf9ca2
    */
   private boolean sameParTypes(
       java.lang.reflect.Parameter[] reflectionParams,
@@ -557,7 +449,6 @@
     return type;
   }
 
-<<<<<<< HEAD
   /**
    * Search for the type of the exception with the given type name. The type name is allowed to be
    * fully-qualified or simple, in which case this method tries to guess the package name.
@@ -587,38 +478,6 @@
             classInPackage = classInPackage.replace(".class", "");
           }
           exceptionType = Reflection.getClass(classInPackage);
-=======
-      // We create a paramsTag that will be the cast of tag to ParamTag in order to work with it.
-      com.sun.javadoc.ParamTag paramsTag = (com.sun.javadoc.ParamTag) tag;
-
-      // Handle inline taglets such as {@inheritDoc}.
-      TagletWriter tagletWriter =
-          new HtmlDocletWriter(configuration, DocPath.forClass(classDoc))
-              .getTagletWriterInstance(false);
-      String comment = tagletWriter.commentTagsToOutput(tag, tag.inlineTags()).toString();
-
-      // Remove HTML tags (also generated by inline taglets). In the future, perhaps retain those
-      // tags, because they contain information that can be exploited.
-      comment = Jsoup.parse(comment).text();
-
-      // The list of the parameters of the method that we'll use in order to match
-      // the parameterName of the tag with the parameter itself
-      List<Parameter> parameters = getParameters(member);
-
-      String name = null; //Name of the ParamTag that we'll introduce
-      org.toradocu.extractor.Type type = null; //type of the parameter of the ParamTag
-      Boolean nullable = null; // Nullability of the parameter.
-
-      boolean found = false; //Boolean for control
-      for (int i = 0; !found && i < parameters.size(); i++) {
-        if (parameters.get(i).getName().equals(paramsTag.parameterName())) {
-          // If the tag parameterName matches any parameter name in the method, then we stop the
-          // loop.
-          found = true;
-          name = parameters.get(i).getName(); //then we assign values to the variables
-          type = parameters.get(i).getType();
-          nullable = parameters.get(i).getNullability();
->>>>>>> 78bf9ca2
         }
       }
     }
