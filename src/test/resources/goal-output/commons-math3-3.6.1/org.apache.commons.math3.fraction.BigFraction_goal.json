--- conflicted
+++ resolved
@@ -54,11 +54,7 @@
           "isArray": false
         },
         "comment": "if the denominator is zero.",
-<<<<<<< HEAD
-        "condition": "args[1]==0"
-=======
         "condition": "args[1]==(org.apache.commons.math3.fraction.BigFraction.ZERO)"
->>>>>>> ddfe518a
       },
       {
         "exception": {
@@ -701,11 +697,7 @@
           "isArray": false
         },
         "comment": "if the fraction to divide by is zero",
-<<<<<<< HEAD
-        "condition": "args[0]==0"
-=======
         "condition": "args[0]==(org.apache.commons.math3.fraction.BigFraction.ZERO)"
->>>>>>> ddfe518a
       }
     ],
     "signature": "divide(java.math.BigInteger bg)"
@@ -822,11 +814,7 @@
           "isArray": false
         },
         "comment": "if the fraction to divide by is zero",
-<<<<<<< HEAD
-        "condition": "args[0].intValue()==0"
-=======
         "condition": "args[0]==(org.apache.commons.math3.fraction.BigFraction.ZERO)"
->>>>>>> ddfe518a
       },
       {
         "exception": {
