// Temporary workaround, see https://github.com/michel-kraemer/gradle-download-task/issues/56
buildscript {
    repositories {
        jcenter()
    }
    dependencies {
        classpath 'de.undercouch:gradle-download-task:3.1.1'
        classpath 'org.apache.httpcomponents:httpclient:4.5.2'
    }
}

plugins {
  id 'application'
  id 'eclipse'
  id 'com.github.johnrengelman.shadow' version '1.2.3' // For creating the fat jar
  id 'de.undercouch.download' version '3.1.1' // For the download tasks
}

sourceCompatibility = 1.8
targetCompatibility = 1.8
mainClassName = "org.toradocu.Toradocu"
version = '1.0'
jar {
  manifest {
    attributes 'Implementation-Title': 'Toradocu', 'Implementation-Version': version
  }
}

tasks.build.doLast {
  tasks.javadoc.execute()
}

javadoc {
  excludes += 'org/toradocu/doclet/**'
}

startScripts.enabled = false
distZip.enabled = false
distTar.enabled = false
assemble.enabled = false

//compileJava {
//  options.compilerArgs << '-Xlint:unchecked'
//}

test {
  exclude 'org/toradocu/PrecisionRecallTestSuite.class'
}

repositories {
  mavenCentral()
}

dependencies {
  compile fileTree(dir: 'lib', include: '*.jar')
  compile 'edu.stanford.nlp:stanford-corenlp:3.6.0'
  compile 'edu.stanford.nlp:stanford-corenlp:3.6.0:models-english'
  compile 'org.jsoup:jsoup:1.8.3' // JSoup used only to remove HTML tags in comments.
  compile 'com.github.javaparser:javaparser-core:2.3.0'
  compile 'com.beust:jcommander:1.48'
  compile 'com.google.code.gson:gson:2.7'
  compile 'commons-io:commons-io:2.5'
  compile 'org.slf4j:slf4j-simple:1.7.21'
  compile 'org.apache.commons:commons-lang3:3.4'
  testCompile 'junit:junit:4.12'
  testCompile 'org.hamcrest:java-hamcrest:2.0.0.0'
}

task wrapper(type: Wrapper) {
  gradleVersion = '3.1'
}

task copyDocletResources1(type: Copy) {
  from 'src/main/java/org/toradocu/doclet/internal/toolkit/resources'
  into 'build/classes/main/org/toradocu/doclet/internal/toolkit/resources'
}

task copyDocletResources2(type: Copy) {
  from 'src/main/java/org/toradocu/doclet/formats/html/resources'
  into 'build/classes/main/org/toradocu/doclet/formats/html/resources'
}

compileJava.doLast {
  tasks.copyDocletResources1.execute()
  tasks.copyDocletResources2.execute()
}

import de.undercouch.gradle.tasks.download.Download

/* Downloads binaries of the systems used to measure Toradocu's precision and recall. */
task downloadBinaries(type: Download) {
  src ([
    'http://repo1.maven.org/maven2/org/apache/commons/commons-collections4/4.1/commons-collections4-4.1.jar',
    'http://repo1.maven.org/maven2/org/apache/commons/commons-math3/3.6.1/commons-math3-3.6.1.jar',
    'http://repo1.maven.org/maven2/com/google/guava/guava/19.0/guava-19.0.jar',
    'http://repo1.maven.org/maven2/org/jgrapht/jgrapht-core/0.9.2/jgrapht-core-0.9.2.jar',
    'https://github.com/mernst/plume-lib/releases/download/v1.1.0/plume-lib-1.1.0.tar.gz'
  ])
  dest 'src/test/resources/bin'
  onlyIfNewer true
  overwrite false
}

/* Extracts binaries that were not already downloaded directly. */
task extractBinaries(type: Exec, dependsOn: 'downloadBinaries') {
  description "Extract .jar files from downloaded files"
  workingDir 'src/test/resources/bin'
  commandLine "tar", "xzf", "plume-lib-1.1.0.tar.gz", "--strip-components=2", "plume-lib-1.1.0/java/plume.jar"
}

/* Downloads sources of the systems used to measure Toradocu's precision and recall. */
task downloadSources(type: Download) {
  src ([
    'https://www.apache.org/dist/commons/collections/source/commons-collections4-4.1-src.zip',
    'https://www.apache.org/dist/commons/math/source/commons-math3-3.6.1-src.zip',
    'http://repo1.maven.org/maven2/com/google/guava/guava/19.0/guava-19.0-sources.jar',
    'http://repo1.maven.org/maven2/org/jgrapht/jgrapht-core/0.9.2/jgrapht-core-0.9.2-sources.jar',
    'https://github.com/mernst/plume-lib/releases/download/v1.1.0/plume-lib-1.1.0.tar.gz'
  ])
  dest 'src/test/resources/src'
  onlyIfNewer true
  overwrite false
}

<<<<<<< HEAD
// TODO: this should not try to copy unconditionally.
// If the directory already exists, then this need not do anything.
/* Extracts source archives of the systems used to measure Toradocu's precision and recall. */
task extractSources(dependsOn: downloadSources) << {
  file('src/test/resources/src').listFiles().findAll{it.name.endsWith('.zip')||it.name.endsWith('.jar')}.each{ file ->
    // Extracting into an extra directory level is required only for guava
    // which anti-socially does not do so; other packages extract into their own
    // directory.  It would be better to special-case Guava
=======
/* Extracts source zip archives of the systems used to measure Toradocu's precision and recall. */
task extractSourcesInZipArchives(dependsOn: downloadSources) << {
  file('src/test/resources/src').listFiles().findAll { it.name.endsWith('.zip') }.each { file ->
    copy {
      from zipTree(file)
      into 'src/test/resources/src/'
    }
  }
}

/* Extracts source jar archives of the systems used to measure Toradocu's precision and recall. */
task extractSourcesInJarArchives(dependsOn: downloadSources) << {
  // Extracting into an extra directory level is required for jar archives.
  file('src/test/resources/src').listFiles().findAll { it.name.endsWith('.jar') }.each { file ->
>>>>>>> be870751
    def fileName = "$file.name"
    def index = fileName.lastIndexOf('.')
    def fileBaseName = fileName.substring(0, index)
    copy {
      from zipTree(file)
      into 'src/test/resources/src/' + fileBaseName
    }
  }

  // This fails if the directory already exists.
  file('src/test/resources/src').listFiles().findAll{it.name.endsWith('.tar')||it.name.endsWith('.tar.gz')}.each{ file ->
    copy {
      from tarTree(file)
      into 'src/test/resources/src/'
    }
  }
}

task removeTestOutputDirs(type: Delete) {
  delete 'tmp', 'aspects'
}

clean.dependsOn removeTestOutputDirs
<<<<<<< HEAD
test.dependsOn removeTestOutputDirs, extractSources, extractBinaries
=======
test.dependsOn removeTestOutputDirs, extractSourcesInZipArchives,
        extractSourcesInJarArchives, downloadBinaries
>>>>>>> be870751

/* Make Emacs TAGS table */
task tags(type: Exec) {
  description "Run etags to create an Emacs TAGS table"
  environment PATH: "$System.env.PATH:$buildDir/utils/plume-lib/bin"
  commandLine "bash", "-c", "find src/ -name *.java | sort-directory-order | xargs etags"
}

/* Install the git pre-commit hook */
task installhook(type: Exec) {
  commandLine 'sh', '-c' , 'if [ ! -f .git/hooks/pre-commit ]; then ln -s ../../git-pre-commit-hook.sh .git/hooks/pre-commit; fi'
}

gradle.taskGraph.beforeTask { Task task ->
  installhook.execute()
}

shadowJar {
  // default: "${baseName}-${version}-${classifier}.${extension}",
  // where ${baseName} is the name of the directory into which the toradocu
  // repository is cloned.
  archiveName = "toradocu-${version}-${classifier}.${extension}"
}<|MERGE_RESOLUTION|>--- conflicted
+++ resolved
@@ -1,19 +1,21 @@
 // Temporary workaround, see https://github.com/michel-kraemer/gradle-download-task/issues/56
 buildscript {
-    repositories {
-        jcenter()
-    }
-    dependencies {
-        classpath 'de.undercouch:gradle-download-task:3.1.1'
-        classpath 'org.apache.httpcomponents:httpclient:4.5.2'
-    }
+  repositories {
+    jcenter()
+  }
+  dependencies {
+    classpath 'de.undercouch:gradle-download-task:3.1.1'
+    classpath 'org.apache.httpcomponents:httpclient:4.5.2'
+  }
 }
 
 plugins {
+  id 'java'
   id 'application'
-  id 'eclipse'
   id 'com.github.johnrengelman.shadow' version '1.2.3' // For creating the fat jar
   id 'de.undercouch.download' version '3.1.1' // For the download tasks
+  id 'eclipse' // Support for Eclipse projects
+  id 'idea' // Support for IntelliJ IDEA projects
 }
 
 sourceCompatibility = 1.8
@@ -122,45 +124,32 @@
   overwrite false
 }
 
-<<<<<<< HEAD
-// TODO: this should not try to copy unconditionally.
-// If the directory already exists, then this need not do anything.
-/* Extracts source archives of the systems used to measure Toradocu's precision and recall. */
-task extractSources(dependsOn: downloadSources) << {
-  file('src/test/resources/src').listFiles().findAll{it.name.endsWith('.zip')||it.name.endsWith('.jar')}.each{ file ->
-    // Extracting into an extra directory level is required only for guava
-    // which anti-socially does not do so; other packages extract into their own
-    // directory.  It would be better to special-case Guava
-=======
 /* Extracts source zip archives of the systems used to measure Toradocu's precision and recall. */
-task extractSourcesInZipArchives(dependsOn: downloadSources) << {
-  file('src/test/resources/src').listFiles().findAll { it.name.endsWith('.zip') }.each { file ->
-    copy {
-      from zipTree(file)
-      into 'src/test/resources/src/'
-    }
-  }
-}
-
-/* Extracts source jar archives of the systems used to measure Toradocu's precision and recall. */
-task extractSourcesInJarArchives(dependsOn: downloadSources) << {
-  // Extracting into an extra directory level is required for jar archives.
-  file('src/test/resources/src').listFiles().findAll { it.name.endsWith('.jar') }.each { file ->
->>>>>>> be870751
-    def fileName = "$file.name"
-    def index = fileName.lastIndexOf('.')
-    def fileBaseName = fileName.substring(0, index)
-    copy {
-      from zipTree(file)
-      into 'src/test/resources/src/' + fileBaseName
-    }
-  }
-
-  // This fails if the directory already exists.
-  file('src/test/resources/src').listFiles().findAll{it.name.endsWith('.tar')||it.name.endsWith('.tar.gz')}.each{ file ->
-    copy {
-      from tarTree(file)
-      into 'src/test/resources/src/'
+task extractSourcesInArchives(dependsOn: downloadSources) << {
+  file('src/test/resources/src').listFiles().findAll {
+    it.name.endsWith('.zip') || it.name.endsWith('.tar.gz') || it.name.endsWith('.jar')
+  }.each { file ->
+    if (file.name.endsWith('.zip')) {
+      copy {
+        from zipTree(file)
+        into 'src/test/resources/src/'
+        fileMode 0664
+      }
+    } else if (file.name.endsWith('.tar.gz')) {
+      copy {
+        from tarTree(resources.gzip(file))
+        into 'src/test/resources/src/'
+        fileMode 0664
+      }
+    } else if (file.name.endsWith('.jar')) {
+      def fileName = file.name
+      def index = fileName.lastIndexOf('.')
+      def fileBaseName = fileName.substring(0, index)
+      copy {
+        from zipTree(file)
+        into 'src/test/resources/src/' + fileBaseName
+        fileMode 0664
+      }
     }
   }
 }
@@ -170,12 +159,7 @@
 }
 
 clean.dependsOn removeTestOutputDirs
-<<<<<<< HEAD
-test.dependsOn removeTestOutputDirs, extractSources, extractBinaries
-=======
-test.dependsOn removeTestOutputDirs, extractSourcesInZipArchives,
-        extractSourcesInJarArchives, downloadBinaries
->>>>>>> be870751
+test.dependsOn removeTestOutputDirs, extractSourcesInArchives, extractBinaries
 
 /* Make Emacs TAGS table */
 task tags(type: Exec) {
